--- conflicted
+++ resolved
@@ -32,20 +32,13 @@
 from eark_validator.ipxml.schema import IP_SCHEMA
 from eark_validator.ipxml.namespaces import Namespaces
 from eark_validator.model.checksum import Checksum, ChecksumAlg
-<<<<<<< HEAD
-from eark_validator.model.metadata import FileEntry, MetsFile
-=======
 from eark_validator.model.metadata import FileEntry, MetsFile, MetsRoot
 from eark_validator.model.validation_report import Location, Result
->>>>>>> 6f719f4e
 from eark_validator.utils import get_path
 from eark_validator.const import NOT_FILE, NOT_VALID_FILE
 
 class MetsFiles():
     @staticmethod
-<<<<<<< HEAD
-    def from_file(mets_file: Path | str):
-=======
     def details_from_mets_root(namespaces: dict[str,str], root_element: etree.Element) -> MetsRoot:
         return MetsRoot.model_validate({
             'namespaces': namespaces,
@@ -57,17 +50,12 @@
 
     @staticmethod
     def from_file(mets_file: Path | str) -> MetsFile:
->>>>>>> 6f719f4e
         path: Path = get_path(mets_file, True)
         if (not path.is_file()):
             raise ValueError(NOT_FILE.format(mets_file))
         ns: dict[str, str] = {}
         entries: list[FileEntry] = []
-<<<<<<< HEAD
-        objid = label = pkg_type = othertype = contentinformationtype = profile = oaispackagetype = ''
-=======
         othertype = contentinformationtype = oaispackagetype = ''
->>>>>>> 6f719f4e
         try:
             parsed_mets = etree.iterparse(mets_file, events=['start', 'start-ns'])
             for event, element in parsed_mets:
@@ -77,43 +65,20 @@
                     ns[prefix] = ns_uri
                 if event == 'start':
                     if element.tag == Namespaces.METS.qualify('mets'):
-<<<<<<< HEAD
-                        objid = element.get('OBJID', '')
-                        label = element.get('LABEL', '')
-                        pkg_type = element.get('TYPE', '')
-                        othertype = element.get(Namespaces.CSIP.qualify('OTHERTYPE'), '')
-                        contentinformationtype = element.get(Namespaces.CSIP.qualify('CONTENTINFORMATIONTYPE'), '')
-                        profile = element.get('PROFILE', '')
-                    elif element.tag == Namespaces.METS.qualify('metsHdr'):
-                        oaispackagetype = element.get(Namespaces.CSIP.qualify('OAISPACKAGETYPE'), '')
-                    elif element.tag == Namespaces.METS.qualify('file') | element.tag == Namespaces.METS.qualify('mdRef'):
-=======
                         mets_root: MetsRoot = MetsFiles.details_from_mets_root(ns, element)
                         othertype = element.get(Namespaces.CSIP.qualify('OTHERTYPE'), '')
                         contentinformationtype = element.get(Namespaces.CSIP.qualify('CONTENTINFORMATIONTYPE'), '')
                     elif element.tag == Namespaces.METS.qualify('metsHdr'):
                         oaispackagetype = element.get(Namespaces.CSIP.qualify('OAISPACKAGETYPE'), '')
                     elif (element.tag == Namespaces.METS.qualify('file')) or (element.tag == Namespaces.METS.qualify('mdRef')):
->>>>>>> 6f719f4e
                         entries.append(_parse_file_entry(element))
         except etree.XMLSyntaxError:
             raise ValueError(NOT_VALID_FILE.format(mets_file, 'XML'))
         return MetsFile.model_validate({
-<<<<<<< HEAD
-            'default_ns': ns,
-            'oaispackagetype': oaispackagetype,
-            'objid': objid,
-            'label': label,
-            'type': pkg_type,
-            'othertype': othertype,
-            'contentinformationtype': contentinformationtype,
-            'profile': profile,
-=======
             'root': mets_root,
             'oaispackagetype': oaispackagetype,
             'othertype': othertype,
             'contentinformationtype': contentinformationtype,
->>>>>>> 6f719f4e
             'file_entries': entries
             })
 

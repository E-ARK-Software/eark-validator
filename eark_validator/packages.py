--- conflicted
+++ resolved
@@ -42,11 +42,6 @@
 def validate(to_validate: Path, check_metadata: bool=True) -> ValidationReport:
     """Returns the validation report that results from validating the path
     to_validate as a folder. The method does not validate archive files."""
-<<<<<<< HEAD
-    _, struct_results = structure.validate(to_validate)
-    package = _get_info_pack(name=os.path.basename(to_validate))
-    return ValidationReport.model_validate({'structure': struct_results})
-=======
     is_struct_valid, struct_results = structure.validate(to_validate)
     if not is_struct_valid:
         return ValidationReport.model_validate({'structure': struct_results})
@@ -63,7 +58,6 @@
     results = profile.get_all_results()
     metadata: MetatdataResults = MetatdataResults.model_validate({'schema_results': validator.validation_errors, 'schematron_results': results})
     return ValidationReport.model_validate({'structure': struct_results, 'package': package, 'metadata': metadata})
->>>>>>> 6f719f4e
 
 class PackageValidator():
     """Class for performing full package validation."""

#!/usr/bin/env python
# -*- coding: utf-8 -*-
#
# E-ARK Validation
# Copyright (C) 2019
# All rights reserved.
#
# Licensed to the E-ARK project under one
# or more contributor license agreements. See the NOTICE file
# distributed with this work for additional information
# regarding copyright ownership. The E-ARK project licenses
# this file to you under the Apache License, Version 2.0 (the
# "License"); you may not use this file except in compliance
# with the License. You may obtain a copy of the License at
#
#   http://www.apache.org/licenses/LICENSE-2.0
#
# Unless required by applicable law or agreed to in writing,
# software distributed under the License is distributed on an
# "AS IS" BASIS, WITHOUT WARRANTIES OR CONDITIONS OF ANY
# KIND, either express or implied. See the License for the
# specific language governing permissions and limitations
# under the License.
#
"""Information Package manifests."""
import os
<<<<<<< HEAD
from pathlib import Path
=======
import pickle
from pathlib import Path, PurePath
from typing import Optional
>>>>>>> 6f719f4e

import lxml.etree as ET
from eark_validator.mets import MetsFiles
from eark_validator.model.metadata import FileEntry

<<<<<<< HEAD
from eark_validator.utils import get_path
from eark_validator.const import NO_PATH, NOT_DIR, NOT_FILE
from eark_validator.model import (
    Checksum,
    ChecksumAlg,
    Manifest,
    ManifestEntry
    )
from eark_validator.model.manifest import SourceType
=======
from eark_validator.const import NO_PATH, NOT_DIR, NOT_FILE
from eark_validator.mets import MetsFiles
from eark_validator.model import Checksum, ChecksumAlg, Manifest, ManifestEntry
from eark_validator.model.manifest import SourceType
from eark_validator.model.metadata import FileEntry
from eark_validator.utils import get_path

>>>>>>> 6f719f4e

class Checksummer:
    def __init__(self, algorithm: ChecksumAlg | str):
        self._algorithm: ChecksumAlg = algorithm if isinstance(algorithm, ChecksumAlg) else ChecksumAlg.from_string(algorithm)

    @property
    def algorithm(self) -> ChecksumAlg:
        """Get the algorithm."""
        return self._algorithm

    def hash_file(self, path: Path) -> 'Checksum':
        if (not path.exists()):
            raise FileNotFoundError(NO_PATH.format(path))
        if (not path.is_file()):
            raise ValueError(NOT_FILE.format(path))
        implemenation: ChecksumAlg = ChecksumAlg.get_implementation(self._algorithm)
        with open(path, 'rb') as file:
            for chunk in iter(lambda: file.read(4096), b''):
                implemenation.update(chunk)
        return Checksum.model_validate({'algorithm': self._algorithm, 'value': implemenation.hexdigest()}, strict=True)

    @classmethod
    def from_file(cls, path: Path, algorithm: 'ChecksumAlg') -> 'Checksum':
        """Create a Checksum from an etree element."""
        # Get the child flocat element and grab the href attribute.
        return Checksummer(algorithm).hash_file(path)

class ManifestEntries:
    @staticmethod
<<<<<<< HEAD
    def from_file_path(path: Path, checksum_algorithm: ChecksumAlg | str=None) -> ManifestEntry:
        """Create a FileItem from a file path."""
        if (not os.path.exists(path)):
            raise FileNotFoundError(NO_PATH.format(path))
        if (not os.path.isfile(path)):
            raise ValueError('Path {} is not a file.'.format(path))
        algorithm = checksum_algorithm if isinstance(checksum_algorithm, ChecksumAlg) else ChecksumAlg.from_string(checksum_algorithm)
        checksums = [ Checksummer.from_file(path, algorithm) ] if checksum_algorithm else []
        return ManifestEntry.model_validate({
            'path': path,
            'size': os.path.getsize(path),
=======
    def from_file_path(root: Path, entry_path: Path, checksum_algorithm: ChecksumAlg | str=None) -> ManifestEntry:
        abs_path: Path = root.joinpath(entry_path).absolute()
        """Create a FileItem from a file path."""
        if (not os.path.exists(abs_path)):
            raise FileNotFoundError(NO_PATH.format(abs_path))
        if (not os.path.isfile(abs_path)):
            raise ValueError('Path {} is not a file.'.format(abs_path))
        algorithm = checksum_algorithm if isinstance(checksum_algorithm, ChecksumAlg) else ChecksumAlg.from_string(checksum_algorithm)
        checksums = [ Checksummer.from_file(abs_path, algorithm) ] if checksum_algorithm else []
        return ManifestEntry.model_validate({
            'path': entry_path,
            'size': os.path.getsize(abs_path),
>>>>>>> 6f719f4e
            'checksums': checksums
            })

    @staticmethod
    def from_file_entry(entry: FileEntry) -> ManifestEntry:
        """Create a FileItem from a FileEntry."""
        return ManifestEntry.model_validate({
            'path': entry.path,
            'size': entry.size,
            'checksums': [ entry.checksum ]
            })

class Manifests:
    @classmethod
<<<<<<< HEAD
    def validate_manifest(cls, path: Path, manifest: Manifest) -> tuple[bool, list[str]]:
        """Check the integrity of the manifest."""
        is_valid = True
        issues = []
        for entry in manifest.entries:
            abs_path = Path(os.path.join(path, entry.path))
            if not abs_path.is_file():
                is_valid = False
                issues.append('File {} is missing.'.format(entry.path))
                continue
            if (entry.size != os.path.getsize(abs_path)):
                issues.append('File {} manifest size {}, filesystem size {}.'.format(entry.path, entry.size, os.path.getsize(abs_path)))
                is_valid = False
            calced_checksum = Checksummer.from_file(abs_path, entry.checksum.algorithm)
            if not entry.checksum == calced_checksum:
                issues.append('File {} manifest checksum {}, calculated checksum {}.'.format(entry.path, entry.checksum, calced_checksum))
                is_valid = False
        return is_valid, issues
=======
    def validate_manifest(cls, manifest: Manifest, alt_root: Optional[Path] = None) -> tuple[bool, list[str]]:
        """Check the integrity of the manifest."""
        issues: list[str] = []
        root = alt_root if alt_root else _resolve_manifest_root(manifest)
        for entry in manifest.entries:
            abs_path = Path(os.path.join(root, entry.path))
            if not abs_path.is_file():
                issues.append('File {} is missing.'.format(abs_path))
                continue
            if (entry.size != os.path.getsize(abs_path)):
                issues.append('File {} manifest size {}, filesystem size {}.'.format(entry.path, entry.size, os.path.getsize(abs_path)))
            check_issues: list[str] = _test_checksums(abs_path, entry.checksums)
            if not bool(check_issues):
                issues.extend(check_issues)
        return (not bool(issues)), issues

    @staticmethod
    def from_source(source: Path | str, checksum_algorithm: ChecksumAlg=None) -> Manifest:
        path = get_path(source, True)
        if (path.is_file()):
            return Manifests.from_mets_file(path)
        elif (path.is_dir()):
            return Manifests.from_directory(path, checksum_algorithm=checksum_algorithm)
        else:
            raise ValueError('Path {} is neither a file nor a directory.'.format(source))

    @staticmethod
    def to_file(manifest: Manifest, path: Path | str) -> None:
        path = get_path(path, False)
        with open(path, 'wb') as file:
            pickle.dump(manifest, file)
>>>>>>> 6f719f4e

    @staticmethod
    def from_file(path: Path | str) -> Manifest:
        path = get_path(path, False)
        with open(path, 'rb') as file:
            return pickle.load(file)

    @staticmethod
<<<<<<< HEAD
    def from_source(source: Path | str, checksum_algorithm: ChecksumAlg=None) -> Manifest:
        path = get_path(source, True)
        if (path.is_file()):
            return Manifests.from_mets_file(path)
        elif (path.is_dir()):
            return Manifests.from_directory(path, checksum_algorithm=checksum_algorithm)
        else:
            raise ValueError('Path {} is neither a file nor a directory.'.format(source))

    @staticmethod
=======
>>>>>>> 6f719f4e
    def from_directory(source: Path | str, checksum_algorithm: ChecksumAlg=None) -> Manifest:
        path = get_path(source, True)
        if (not path.is_dir()):
            raise ValueError(NOT_DIR.format(source))
        entries = []
        for subdir, dirs, files in os.walk(source):
            for file in files:
<<<<<<< HEAD
                file_path = Path(os.path.join(subdir, file))
                entries.append(ManifestEntries.from_file_path(file_path, checksum_algorithm=checksum_algorithm))
        return Manifest.model_validate({
=======
                root = Path(os.path.join(subdir, file))
                entry_path = root.relative_to(path)
                entries.append(ManifestEntries.from_file_path(path, entry_path, checksum_algorithm=checksum_algorithm))
        return Manifest.model_validate({
            'root': path,
>>>>>>> 6f719f4e
            'source': SourceType.PACKAGE,
            'summary': None,
            'entries': entries
            })

    @staticmethod
    def from_mets_file(source: Path | str) -> Manifest:
        path: Path = get_path(source, True)
        if (not path.is_file()):
            raise ValueError(NOT_FILE.format(source))
        mets_file = MetsFiles.from_file(path)
<<<<<<< HEAD
        entries: list[ManifestEntry] = list(map(ManifestEntries.from_file_entry, mets_file.file_references))
        return Manifest.model_validate({
            'source': SourceType.METS,
            'summary': None,
            'entries': entries
            })
=======
        entries: list[ManifestEntry] = list(map(ManifestEntries.from_file_entry, mets_file.file_entries))
        return Manifest.model_validate({
            'root': path,
            'source': SourceType.METS,
            'summary': None,
            'entries': entries
            })

def _test_checksums(path: Path, checksums: list[Checksum]) -> list[str]:
    issues: list[str] = []
    for checksum in checksums:
        calced_checksum = Checksummer(checksum.algorithm).hash_file(path)
        if not checksum == calced_checksum:
            issues.append('File {} manifest checksum {}, calculated checksum {}.'.format(path, checksum.value, calced_checksum))
    return issues

def _resolve_manifest_root(manifest: Manifest) -> Path:
    if manifest.source == SourceType.PACKAGE:
        return manifest.root
    elif manifest.source == SourceType.METS:
        return manifest.root.parent
    else:
        raise ValueError('Unknown source type {}'.format(manifest.source))
>>>>>>> 6f719f4e
<|MERGE_RESOLUTION|>--- conflicted
+++ resolved
@@ -24,29 +24,12 @@
 #
 """Information Package manifests."""
 import os
-<<<<<<< HEAD
-from pathlib import Path
-=======
 import pickle
 from pathlib import Path, PurePath
 from typing import Optional
->>>>>>> 6f719f4e
 
 import lxml.etree as ET
-from eark_validator.mets import MetsFiles
-from eark_validator.model.metadata import FileEntry
 
-<<<<<<< HEAD
-from eark_validator.utils import get_path
-from eark_validator.const import NO_PATH, NOT_DIR, NOT_FILE
-from eark_validator.model import (
-    Checksum,
-    ChecksumAlg,
-    Manifest,
-    ManifestEntry
-    )
-from eark_validator.model.manifest import SourceType
-=======
 from eark_validator.const import NO_PATH, NOT_DIR, NOT_FILE
 from eark_validator.mets import MetsFiles
 from eark_validator.model import Checksum, ChecksumAlg, Manifest, ManifestEntry
@@ -54,7 +37,6 @@
 from eark_validator.model.metadata import FileEntry
 from eark_validator.utils import get_path
 
->>>>>>> 6f719f4e
 
 class Checksummer:
     def __init__(self, algorithm: ChecksumAlg | str):
@@ -84,19 +66,6 @@
 
 class ManifestEntries:
     @staticmethod
-<<<<<<< HEAD
-    def from_file_path(path: Path, checksum_algorithm: ChecksumAlg | str=None) -> ManifestEntry:
-        """Create a FileItem from a file path."""
-        if (not os.path.exists(path)):
-            raise FileNotFoundError(NO_PATH.format(path))
-        if (not os.path.isfile(path)):
-            raise ValueError('Path {} is not a file.'.format(path))
-        algorithm = checksum_algorithm if isinstance(checksum_algorithm, ChecksumAlg) else ChecksumAlg.from_string(checksum_algorithm)
-        checksums = [ Checksummer.from_file(path, algorithm) ] if checksum_algorithm else []
-        return ManifestEntry.model_validate({
-            'path': path,
-            'size': os.path.getsize(path),
-=======
     def from_file_path(root: Path, entry_path: Path, checksum_algorithm: ChecksumAlg | str=None) -> ManifestEntry:
         abs_path: Path = root.joinpath(entry_path).absolute()
         """Create a FileItem from a file path."""
@@ -109,7 +78,6 @@
         return ManifestEntry.model_validate({
             'path': entry_path,
             'size': os.path.getsize(abs_path),
->>>>>>> 6f719f4e
             'checksums': checksums
             })
 
@@ -124,26 +92,6 @@
 
 class Manifests:
     @classmethod
-<<<<<<< HEAD
-    def validate_manifest(cls, path: Path, manifest: Manifest) -> tuple[bool, list[str]]:
-        """Check the integrity of the manifest."""
-        is_valid = True
-        issues = []
-        for entry in manifest.entries:
-            abs_path = Path(os.path.join(path, entry.path))
-            if not abs_path.is_file():
-                is_valid = False
-                issues.append('File {} is missing.'.format(entry.path))
-                continue
-            if (entry.size != os.path.getsize(abs_path)):
-                issues.append('File {} manifest size {}, filesystem size {}.'.format(entry.path, entry.size, os.path.getsize(abs_path)))
-                is_valid = False
-            calced_checksum = Checksummer.from_file(abs_path, entry.checksum.algorithm)
-            if not entry.checksum == calced_checksum:
-                issues.append('File {} manifest checksum {}, calculated checksum {}.'.format(entry.path, entry.checksum, calced_checksum))
-                is_valid = False
-        return is_valid, issues
-=======
     def validate_manifest(cls, manifest: Manifest, alt_root: Optional[Path] = None) -> tuple[bool, list[str]]:
         """Check the integrity of the manifest."""
         issues: list[str] = []
@@ -175,7 +123,6 @@
         path = get_path(path, False)
         with open(path, 'wb') as file:
             pickle.dump(manifest, file)
->>>>>>> 6f719f4e
 
     @staticmethod
     def from_file(path: Path | str) -> Manifest:
@@ -184,19 +131,6 @@
             return pickle.load(file)
 
     @staticmethod
-<<<<<<< HEAD
-    def from_source(source: Path | str, checksum_algorithm: ChecksumAlg=None) -> Manifest:
-        path = get_path(source, True)
-        if (path.is_file()):
-            return Manifests.from_mets_file(path)
-        elif (path.is_dir()):
-            return Manifests.from_directory(path, checksum_algorithm=checksum_algorithm)
-        else:
-            raise ValueError('Path {} is neither a file nor a directory.'.format(source))
-
-    @staticmethod
-=======
->>>>>>> 6f719f4e
     def from_directory(source: Path | str, checksum_algorithm: ChecksumAlg=None) -> Manifest:
         path = get_path(source, True)
         if (not path.is_dir()):
@@ -204,17 +138,11 @@
         entries = []
         for subdir, dirs, files in os.walk(source):
             for file in files:
-<<<<<<< HEAD
-                file_path = Path(os.path.join(subdir, file))
-                entries.append(ManifestEntries.from_file_path(file_path, checksum_algorithm=checksum_algorithm))
-        return Manifest.model_validate({
-=======
                 root = Path(os.path.join(subdir, file))
                 entry_path = root.relative_to(path)
                 entries.append(ManifestEntries.from_file_path(path, entry_path, checksum_algorithm=checksum_algorithm))
         return Manifest.model_validate({
             'root': path,
->>>>>>> 6f719f4e
             'source': SourceType.PACKAGE,
             'summary': None,
             'entries': entries
@@ -226,14 +154,6 @@
         if (not path.is_file()):
             raise ValueError(NOT_FILE.format(source))
         mets_file = MetsFiles.from_file(path)
-<<<<<<< HEAD
-        entries: list[ManifestEntry] = list(map(ManifestEntries.from_file_entry, mets_file.file_references))
-        return Manifest.model_validate({
-            'source': SourceType.METS,
-            'summary': None,
-            'entries': entries
-            })
-=======
         entries: list[ManifestEntry] = list(map(ManifestEntries.from_file_entry, mets_file.file_entries))
         return Manifest.model_validate({
             'root': path,
@@ -256,5 +176,4 @@
     elif manifest.source == SourceType.METS:
         return manifest.root.parent
     else:
-        raise ValueError('Unknown source type {}'.format(manifest.source))
->>>>>>> 6f719f4e
+        raise ValueError('Unknown source type {}'.format(manifest.source))
#!/usr/bin/env python
# coding=UTF-8
#
# E-ARK Validation
# Copyright (C) 2019
# All rights reserved.
#
# Licensed to the E-ARK project under one
# or more contributor license agreements. See the NOTICE file
# distributed with this work for additional information
# regarding copyright ownership. The E-ARK project licenses
# this file to you under the Apache License, Version 2.0 (the
# "License"); you may not use this file except in compliance
# with the License. You may obtain a copy of the License at
#
#   http://www.apache.org/licenses/LICENSE-2.0
#
# Unless required by applicable law or agreed to in writing,
# software distributed under the License is distributed on an
# "AS IS" BASIS, WITHOUT WARRANTIES OR CONDITIONS OF ANY
# KIND, either express or implied. See the License for the
# specific language governing permissions and limitations
# under the License.
#
"""
E-ARK : Information package validation
        E-ARK Test Case processing
"""
import os.path

import lxml.etree as ET

from importlib_resources import files

import ip_validation.cli.resources as RES
import ip_validation.infopacks.structure as STRUCT

from ip_validation.infopacks.mets import MetsValidator
from ip_validation.infopacks.rules import ValidationProfile

DEFAULT_NAME='testCase.xml'
TC_SCHEMA = ET.XMLSchema(file=str(files(RES).joinpath('testCase.xsd')))

class TestCase():
    """
    Encapsulates the E-ARK XML Test Case files.

    Parameters / attributes
     - case_id: a CaseId instance that is the compound test case id.
     - testable: boolean, True if test case is "testable", False otherwise
     - references: a list of references to relavent requirements.
    """
    def __init__(self, case_id, details, valid, testable=True,
                 rules=None):
        self._case_id = case_id
        self._valid = valid
        self._details = details
        self._testable = testable
        self._rules = [] if rules is None else rules

    @property
    def case_id(self):
        """Return the test case id instance."""
        return self._case_id

    @property
    def valid(self):
        """Return True if the test case is valid XML against the schema supplied."""
        return self._valid

    @property
    def description(self):
        """Return the test case description."""
        return self._details.description

    @property
    def testable(self):
        """Return True if the test case is considered testable, otherwise False."""
        return self._testable == 'TRUE'

    @property
    def unknown(self):
        """Return True if the test case testability is unknown, otherwise False."""
        return self._testable == 'UNKNOWN'

    @property
    def status(self):
        """Return the test case status."""
        return self._testable

    @property
    def references(self):
        """Return the list of relavent requirements."""
        return self._details.references

    @property
    def requirement(self):
        """Return the requirement."""
        return self._details.requirement

    @property
    def rules(self):
        """Return the rules associated with the test case."""
        return self._rules

    def resolve_package_paths(self, case_root):
        """Resolve package paths for all rule packages."""
        for rule in self.rules:
            for package in rule.packages:
                package.resolve_path(case_root)

    def validate_packages(self):
        """Validate all of a test cases packages."""
        for rule in self.rules:
            rule.validate_packages()

    @property
    def package_count(self):
        """Return the number of packages in the test case."""
        count = 0
        for rule in self.rules:
            count+=len(rule.packages)
        return count

    @property
    def missing_package_count(self):
        """Return the number of packages in the test case."""
        count = 0
        for rule in self.rules:
            count+=len(rule.missing_packages)
        return count

    def __str__(self):
        return "case_id:" + str(self.case_id) + ", testable:" + \
            str(self.testable)

    class CaseId():
        """
        Encapsulates an E-ARK XML Test Case ID.

        Parameters / attributes
         - requirement_id: a requirement ID string from the specification.
         - specification: the name of the specification.
         - version: the version of the specifciation.
        """
        def __init__(self, requirement_id, specification="CSIP", version="2.0"):
            self._requirement_id = requirement_id
            self._specification = specification
            self._version = version

        @property
        def requirement_id(self):
            """Return the requirement ID."""
            return self._requirement_id

        @property
        def specification(self):
            """Return the specification name."""
            return self._specification

        @property
        def version(self):
            """Return the version."""
            return self._version

        @classmethod
        def from_element(cls, case_id_ele):
            """Create a TestCase from an XML element."""
            requirement_id = case_id_ele.get('requirementId')
            specification = case_id_ele.get('specification')
            specification = specification[len('E-ARK '):] \
                if specification.startswith('E-ARK ') else specification
            version = case_id_ele.get('version')
            return cls(requirement_id, specification, version)

        def __str__(self):
            return "req_id:" + str(self.requirement_id) + ", specification:" + \
                str(self.specification) + ", version:" + str(self.version)

    class CaseDetails():
        """
        Encapsulates the details of an E-ARK test case.

        Parameters / attributes
         - case_id: a CaseId instance that is the compound test case id.
         - testable: boolean, True if test case is "testable", False otherwise
         - references: a list of references to relavent requirements.
        """
        def __init__(self, requirement, description, references=None):
            self._req = requirement
            self._description = description
            self._references = [] if references is None else references

        @property
        def requirement(self):
            """Return the requirement."""
            return self._req

        @property
        def description(self):
            """Return the test case description."""
            return self._description

        @property
        def references(self):
            """Return the list of relavent requirements."""
            return self._references

        def __str__(self):
            return "requirement:" + self.requirement + ", description:" + \
                self.description


    class Rule():
        """docstring for Rule."""
        def __init__(self, rule_id, description, error, packages):
            self._rule_id = rule_id
            self._description = description
            self._error = error
            self._packages = packages

        @property
        def rule_id(self):
            """Return the rule ID."""
            return self._rule_id

        @property
        def description(self):
            """Return the description."""
            return self._description

        @property
        def error(self):
            """Return the error."""
            return self._error

        @property
        def packages(self):
            """Return the corpus packages."""
            return self._packages

        @property
        def missing_packages(self):
            """Return a list of missing packages."""
            missing = []
            for package in self.packages:
                if not package.exists:
                    missing.append(package)
            return missing

        @property
        def existing_packages(self):
            """Return a list of existing packages."""
            existing = []
            for package in self.packages:
                if package.exists:
                    existing.append(package)
            return existing

        def resolve_package_paths(self, case_root):
            """Resolve package paths for all rule packages."""
            for package in self.packages:
                package.resolve_path(case_root)

        def validate_packages(self):
            """Validate all packages in a rule."""
            for package in self.packages:
                package.validate()

        def __str__(self):
            return "rule_id:" + self.rule_id + ", description:" + \
                self.description + ", error:" + str(self.error)

        @classmethod
        def from_element(cls, rule_ele):
            """Create a Rule from an XML element."""
            rule_id = rule_ele.get('id')
            description = ""
            error = None
            packages = []
            for child in rule_ele:
                if child.tag == 'description':
                    description = child.text
                elif child.tag == 'error':
                    error = cls.Error.from_element(child)
                elif child.tag == 'corpusPackages':
                    packages = cls._parse_package_list(child)
            return cls(rule_id, description, error, packages)

        @staticmethod
        def _parse_package_list(packages_ele):
            packages = []
            for child in packages_ele:
                if child.tag == 'package':
                    packages.append(TestCase.Rule.Package.from_element(child))
            return packages

        class Error():
            """docstring for Error."""
            def __init__(self, level, message):
                self._level = level
                self._message = message

            @property
            def level(self):
                """Return the level."""
                return self._level

            @property
            def message(self):
                """Return the message."""
                return self._message

            def __str__(self):
                return 'level: {}, message {}'.format(self.level, self.message)

            @classmethod
            def from_element(cls, error_ele):
                """Return a Errpr instance from an XML element."""
                level = error_ele.get('level')
                message = ''
                for child in error_ele:
                    if child.tag == 'message':
                        message = child.text
                return cls(level, message)

        class Package():
            """docstring for Package."""
            def __init__(self, name, path, is_valid, is_implemented, description, validation_report=None):
                self._name = name
                self._path = path
                self._is_valid = is_valid
                self._description = description
                self._validation_report = validation_report
<<<<<<< HEAD
                self.schema_result = False
                self.schematron_result = False
                self.profile_results = {}
                self.exists = False
=======
                self._is_implemented = is_implemented
>>>>>>> d416d6c3

            @property
            def name(self):
                """Return the name."""
                return self._name

            @property
            def path(self):
                """Return the path."""
                return self._path

            def resolve_path(self, case_root):
                """Resolve the path to the corpus package given the test case root."""
                print('Resolving: {}'.format(self.path))
                if self.path:
                    self._path = os.path.join(case_root, self.name)
                    if not self.exists:
                        self._path = os.path.join(case_root, self.path)
                return self.path

            @property
            def exists(self):
                """Return True if the package can be found in the git repo."""
                return self.__exists

            @exists.setter
            def exists(self, exists):
                """Check if the corpus package exists given the test case root."""
                self.__exists = exists

            @property
            def is_valid(self):
                """Return the is_valid."""
                return self._is_valid

            @property
            def implemented(self):
                """Return True if the test case is valid XML against the schema supplied."""
                return self._is_implemented

            @property
            def description(self):
                """Return the description."""
                return self._description

            @property
            def validation_report(self):
                """Return the validation report for the package."""
                return self._validation_report

            @property
            def validation_result(self):
                """Return the validation report for the package."""
                return self._validation_report.status == STRUCT.StructureStatus.WellFormed and \
                    self.schema_result and self.schematron_result

            def __str__(self):
                return 'name: {}, path: {}'.format(self.name, self.path)

            def validate(self):
                """Validate the package."""
                if self.exists:
                    profile = ValidationProfile()
                    struct_report = STRUCT.validate_package_structure(self.path)
                    # IF package is well formed then we can validate it.
                    if struct_report.status == STRUCT.StructureStatus.WellFormed:
                        # Schema based METS validation first
                        validator = MetsValidator(self.path)
                        mets_path = os.path.join(self.path, 'METS.xml')
                        self.schema_result = validator.validate_mets(mets_path)
                        # Now grab any errors
                        if self.schema_result is True:
                            profile.validate(mets_path)
                            self.profile_results = profile.get_results()
                            self.schematron_result=profile.is_valid
                    self._validation_report = STRUCT.validate_package_structure(self.path)

            @classmethod
            def from_element(cls, package_ele):
                """Return a Package instance from an XML element."""
                is_valid = package_ele.get('isValid')
                is_implemented = package_ele.get('isImplemented')
                name = package_ele.get('name')
                path = ""
                description = ""
                for child in package_ele:
                    if child.tag == 'path':
                        path = child.text
                    elif child.tag == 'description':
                        description = child.text
                return cls(name, path, is_valid, is_implemented, description)

    @classmethod
    def from_xml_string(cls, xml, schema=TC_SCHEMA):
        """Create a test case from an XML string."""
        try:
            ele = ET.fromstring(xml)
        except ET.XMLSyntaxError as xml_excep:
            raise ValueError('String parameter "xml" not valid test case XML.') from xml_excep
        return cls.from_element(ele, schema)

    @classmethod
    def from_xml_file(cls, xml_file, schema=TC_SCHEMA):
        """Create a test case from an XML file."""
        tree = ET.parse(xml_file)
        return  cls._from_xml(tree, schema)

    @classmethod
    def _from_xml(cls, tree, schema):
        return cls.from_element(tree.getroot(), schema)

    @classmethod
    def from_element(cls, case_ele, schema):
        """Create a TestCase from an XML element."""
        # Grab the testable att
        if not schema.validate(case_ele):
            details = TestCase.CaseDetails(None, str(schema.error_log.last_error))
            return cls(None, details, False)
        testable = case_ele.get('testable')
        req_id = None
        req = None
        description = None
        rules = []
        # Loop through the child eles
        for child in case_ele:
            if child.tag == 'id':
                # Process the id element
                req_id = cls.CaseId.from_element(child)
            elif child.tag == 'requirementText':
                # Grab the requirement text value
                req = child.text
            elif child.tag == 'description':
                # Grab the requirement text value
                description = child.text
            elif child.tag == 'rules':
                for rule_ele in child:
                    if rule_ele.tag == 'rule':
                        rules.append(cls.Rule.from_element(rule_ele))

        # Return the TestCase instance
        details = TestCase.CaseDetails(req, description)
        return cls(req_id, details, True, testable=testable, rules=rules)

class GitTestCase():
    """A wrapper around test cases held in a git repository."""
    def __init__(self, ref, path, test_case):
        self._ref = ref
        self._path = path
        self._tc = test_case

    @property
    def ref(self):
        """Return the git reference for this test case."""
        return self._ref

    @property
    def root(self):
        """Return the root path for this test case."""
        return self._path.parent

    @property
    def path(self):
        """Return the git path for this test case."""
        return self._path

    @property
    def test_case(self):
        """Return the test case."""
        return self._tc

    @property
    def case_id(self):
        """Return the test case id instance."""
        return self._tc.case_id

    @property
    def valid(self):
        """Return True if the test case is valid XML against the schema supplied."""
        return self._tc.valid

    @property
    def description(self):
        """Return the test case description."""
        return self._tc.details.description

    @property
    def testable(self):
        """Return True if the test case is considered testable, otherwise False."""
        return self._tc.testable

    @property
    def unknown(self):
        """Return True if the test case testability is unknown, otherwise False."""
        return self._tc.unknown

    @property
    def status(self):
        """Return the test case status."""
        return self._tc.status

    @property
    def references(self):
        """Return the list of relavent requirements."""
        return self._tc.details.references

    @property
    def requirement(self):
        """Return the requirement."""
        return self._tc.details.requirement

    @property
    def rules(self):
        """Return the rules associated with the test case."""
        return self._tc.rules

    @property
    def package_count(self):
        """Return the number of packages in the test case."""
        return self._tc.package_count

    @property
    def missing_package_count(self):
        """Return the number of packages in the test case."""
        return self._tc.missing_package_count

    def __str__(self):
        return 'ref:' + str(self.ref) + ', path:' + str(self.path) \
            + ', case:' + str(self.test_case)<|MERGE_RESOLUTION|>--- conflicted
+++ resolved
@@ -332,14 +332,10 @@
                 self._is_valid = is_valid
                 self._description = description
                 self._validation_report = validation_report
-<<<<<<< HEAD
                 self.schema_result = False
                 self.schematron_result = False
                 self.profile_results = {}
                 self.exists = False
-=======
-                self._is_implemented = is_implemented
->>>>>>> d416d6c3
 
             @property
             def name(self):

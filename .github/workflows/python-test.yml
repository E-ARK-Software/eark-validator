--- conflicted
+++ resolved
@@ -21,13 +21,8 @@
 
     runs-on: ubuntu-latest
     strategy:
-      fail-fast: false
       matrix:
-<<<<<<< HEAD
-        python-version: ["pypy3.10", "3.10", "3.11", "3.12", "3.13", "3.14"]
-=======
         python-version: ["pypy3.10", "3.10", "3.11", "3.12"]
->>>>>>> da7c45e2
 
     steps:
     - uses: actions/checkout@v3
